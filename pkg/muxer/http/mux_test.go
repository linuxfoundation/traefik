--- conflicted
+++ resolved
@@ -32,39 +32,9 @@
 			expectedError: true,
 		},
 		{
-<<<<<<< HEAD
 			desc:          "Rule without quote",
 			rule:          "Host(example.com)",
-=======
-			desc:          "Host empty",
-			rule:          "Host(``)",
 			expectedError: true,
-		},
-		{
-			desc:          "PathPrefix empty",
-			rule:          "PathPrefix(``)",
-			expectedError: true,
-		},
-		{
-			desc: "PathPrefix",
-			rule: "PathPrefix(`/foo`)",
-			expected: map[string]int{
-				"http://localhost/foo": http.StatusOK,
-			},
-		},
-		{
-			desc: "wrong PathPrefix",
-			rule: "PathPrefix(`/bar`)",
-			expected: map[string]int{
-				"http://localhost/foo": http.StatusNotFound,
-			},
-		},
-		{
-			desc: "Host",
-			rule: "Host(`localhost`)",
-			expected: map[string]int{
-				"http://localhost/foo": http.StatusOK,
-			},
 		},
 		{
 			desc: "Host IPv4",
@@ -79,17 +49,6 @@
 			expected: map[string]int{
 				"http://10::10/foo": http.StatusOK,
 			},
-		},
-		{
-			desc:          "Non-ASCII Host",
-			rule:          "Host(`locàlhost`)",
-			expectedError: true,
-		},
-		{
-			desc:          "Non-ASCII HostRegexp",
-			rule:          "HostRegexp(`locàlhost`)",
->>>>>>> ab36ea78
-			expectedError: true,
 		},
 		{
 			desc: "Host and PathPrefix",
