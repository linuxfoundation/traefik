--- conflicted
+++ resolved
@@ -8,10 +8,7 @@
 	"crypto/tls"
 	"errors"
 	"fmt"
-<<<<<<< HEAD
-=======
 	"io"
->>>>>>> 27e4a8a2
 	"net"
 	"net/http"
 	"net/http/httptest"
@@ -401,14 +398,6 @@
 	errBackend := make(chan error, 1)
 	replicateWebsocketConn := func(dst, src *websocket.Conn, errc chan error) {
 
-<<<<<<< HEAD
-		src.SetPingHandler(func(data string) error {
-			return dst.WriteMessage(websocket.PingMessage, []byte(data))
-		})
-
-		src.SetPongHandler(func(data string) error {
-			return dst.WriteMessage(websocket.PongMessage, []byte(data))
-=======
 		forward := func(messageType int, reader io.Reader) error {
 			writer, err := dst.NextWriter(messageType)
 			if err != nil {
@@ -427,7 +416,6 @@
 
 		src.SetPongHandler(func(data string) error {
 			return forward(websocket.PongMessage, bytes.NewReader([]byte(data)))
->>>>>>> 27e4a8a2
 		})
 
 		for {
